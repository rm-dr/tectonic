--- conflicted
+++ resolved
@@ -19,13 +19,9 @@
     unstable_opts::{UnstableArg, UnstableOptions},
 };
 
-<<<<<<< HEAD
 use tectonic_bundles::detect_bundle;
 
-#[derive(Debug, StructOpt)]
-=======
 #[derive(Debug, Parser)]
->>>>>>> 07fb95c9
 pub struct CompileOptions {
     /// The file to process, or "-" to process the standard input stream
     #[arg(name = "input")]
@@ -35,15 +31,9 @@
     #[arg(long, short, name = "path", default_value = "latex")]
     format: String,
 
-<<<<<<< HEAD
     /// Use this URL or path to find resource files instead of the default
-    #[structopt(takes_value(true), long, short, name = "file_path")]
+    #[arg(long, short, name = "file_path")]
     bundle: Option<String>,
-=======
-    /// Use this directory or Zip-format bundle file to find resource files instead of the default
-    #[arg(long, short, name = "file_path")]
-    bundle: Option<PathBuf>,
->>>>>>> 07fb95c9
 
     /// Use only resource files cached locally
     #[arg(short = 'C', long)]
