--- conflicted
+++ resolved
@@ -22,8 +22,8 @@
 use tectonic_bridge_core::{SecuritySettings, SecurityStance};
 use tectonic_bundles::Bundle;
 use tectonic_docmodel::workspace::{Workspace, WorkspaceCreator};
+use tectonic_errors::prelude::anyhow;
 use tectonic_io_base::app_dirs;
-use tectonic_errors::prelude::anyhow;
 use tectonic_status_base::plain::PlainStatusBackend;
 use tokio::runtime;
 use watchexec::event::ProcessEnd;
@@ -720,11 +720,7 @@
 
         let wc = WorkspaceCreator::new(self.path);
         ctry!(
-<<<<<<< HEAD
-            wc.create_defaulted(&config);
-=======
-            wc.create_defaulted(config, status, web_bundle);
->>>>>>> 1a570253
+            wc.create_defaulted(&config, web_bundle);
             "failed to create the new Tectonic workspace"
         );
         Ok(0)
@@ -753,11 +749,7 @@
 
         let wc = WorkspaceCreator::new(path);
         ctry!(
-<<<<<<< HEAD
-            wc.create_defaulted(&config);
-=======
-            wc.create_defaulted(config, status, web_bundle);
->>>>>>> 1a570253
+            wc.create_defaulted(&config, web_bundle);
             "failed to create the new Tectonic workspace"
         );
         Ok(0)
