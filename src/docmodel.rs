// Copyright 2020-2021 the Tectonic Project
// Licensed under the MIT License.

//! Connecting the Tectonic document model to the engines.
//!
//! This module extends the document model types provided by the
//! `tectonic_docmodel` crate with the actual document-processing capabilities
//! provided by the processing engines.

use std::{fmt::Write as FmtWrite, fs, io};
use tectonic_bridge_core::SecuritySettings;
use tectonic_bundles::{detect_bundle, Bundle};
use tectonic_docmodel::{
    document::{BuildTargetType, Document},
    workspace::{Workspace, WorkspaceCreator},
};
use tectonic_geturl::{DefaultBackend, GetUrlBackend};

use crate::{
    config, ctry,
    driver::{OutputFormat, PassSetting, ProcessingSessionBuilder},
    errors::{ErrorKind, Result},
    status::StatusBackend,
    tt_note,
    unstable_opts::UnstableOptions,
};

/// Options for setting up [`Document`] instances with the driver
#[derive(Clone, Debug, Default)]
pub struct DocumentSetupOptions {
    /// Disable requests to the network, if the document’s bundle happens to be
    /// network-based.
    only_cached: bool,

    /// Security settings for engine features.
    security: SecuritySettings,

    /// Ensure a deterministic build environment.
    deterministic_mode: bool,
}

impl DocumentSetupOptions {
    /// Create a new set of document setup options with custom security
    /// settings.
    pub fn new_with_security(security: SecuritySettings) -> Self {
        DocumentSetupOptions {
            only_cached: false,
            deterministic_mode: false,
            security,
        }
    }

    /// Specify whether any requests to the network will be made for bundle
    /// resources.
    ///
    /// If the document’s backing bundle is not network-based, this setting will
    /// have no effect.
    pub fn only_cached(&mut self, s: bool) -> &mut Self {
        self.only_cached = s;
        self
    }

    /// Specify whether we want to ensure a deterministic build environment.
    pub fn deterministic_mode(&mut self, s: bool) -> &mut Self {
        self.deterministic_mode = s;
        self
    }
}

pub trait DocumentExt {
    /// Get the bundle used by this document.
    ///
    /// This parses [`Document::bundle_loc`] and turns it into the appropriate
    /// bundle backend.
    fn bundle(&self, setup_options: &DocumentSetupOptions) -> Result<Box<dyn Bundle>>;

    /// Set up a [`ProcessingSessionBuilder`] for one of the outputs.
    ///
    /// The *output_profile* argument gives the name of the document’s output profile to
    /// use.
    fn setup_session(
        &self,
        output_profile: &str,
        setup_options: &DocumentSetupOptions,
        status: &mut dyn StatusBackend,
    ) -> Result<ProcessingSessionBuilder>;
}

impl DocumentExt for Document {
<<<<<<< HEAD
    fn bundle(&self, setup_options: &DocumentSetupOptions) -> Result<Box<dyn Bundle>> {
        // Load test bundle
        if config::is_config_test_mode_activated() {
            let bundle = test_util::TestBundle::default();
            return Ok(Box::new(bundle));
        }

        let d = detect_bundle(self.bundle_loc.clone(), setup_options.only_cached, None)?;

        match d {
            Some(b) => Ok(b),
            None => Err(io::Error::new(io::ErrorKind::InvalidInput, "Could not get bundle").into()),
=======
    fn bundle(
        &self,
        setup_options: &DocumentSetupOptions,
        status: &mut dyn StatusBackend,
    ) -> Result<Box<dyn Bundle>> {
        fn bundle_from_path(p: PathBuf) -> Result<Box<dyn Bundle>> {
            if p.is_dir() {
                Ok(Box::new(DirBundle::new(p)))
            } else {
                Ok(Box::new(ZipBundle::open(p)?))
            }
        }

        if let Ok(test_bundle) = config::maybe_return_test_bundle(None) {
            Ok(test_bundle)
        } else if let Ok(url) = Url::parse(&self.bundle_loc) {
            if url.scheme() != "file" {
                let mut cache = Cache::get_user_default()?;
                let bundle = cache.open::<IndexedTarBackend>(
                    &self.bundle_loc,
                    setup_options.only_cached,
                    status,
                )?;
                Ok(Box::new(bundle))
            } else {
                let file_path = url.to_file_path().map_err(|_| {
                    io::Error::new(io::ErrorKind::InvalidInput, "failed to parse local path")
                })?;
                bundle_from_path(file_path)
            }
        } else {
            bundle_from_path(Path::new(&self.bundle_loc).to_owned())
>>>>>>> 1a570253
        }
    }

    fn setup_session(
        &self,
        output_profile: &str,
        setup_options: &DocumentSetupOptions,
        status: &mut dyn StatusBackend,
    ) -> Result<ProcessingSessionBuilder> {
        let profile = self.outputs.get(output_profile).ok_or_else(|| {
            ErrorKind::Msg(format!(
                "unrecognized output profile name \"{output_profile}\""
            ))
        })?;

        let output_format = match profile.target_type {
            BuildTargetType::Html => OutputFormat::Html,
            BuildTargetType::Pdf => OutputFormat::Pdf,
        };

        let mut input_buffer = String::new();
        if !profile.preamble_file.is_empty() {
            writeln!(input_buffer, "\\input{{{}}}", profile.preamble_file)?;
        }
        if !profile.index_file.is_empty() {
            writeln!(input_buffer, "\\input{{{}}}", profile.index_file)?;
        }
        if !profile.postamble_file.is_empty() {
            writeln!(input_buffer, "\\input{{{}}}", profile.postamble_file)?;
        }

        let mut sess_builder =
            ProcessingSessionBuilder::new_with_security(setup_options.security.clone());

        sess_builder
            .output_format(output_format)
            .format_name(&profile.tex_format)
            .build_date_from_env(setup_options.deterministic_mode)
            .unstables(UnstableOptions {
                deterministic_mode: setup_options.deterministic_mode,
                ..Default::default()
            })
            .pass(PassSetting::Default)
            .primary_input_buffer(input_buffer.as_bytes())
            .tex_input_name(output_profile);

        if profile.shell_escape {
            // For now, this is the only option we allow.
            if let Some(cwd) = &profile.shell_escape_cwd {
                sess_builder.shell_escape_with_work_dir(cwd);
            } else {
                sess_builder.shell_escape_with_temp_dir();
            }
        }

        if setup_options.only_cached {
            tt_note!(status, "using only cached resource files");
        }
        sess_builder.bundle(self.bundle(setup_options)?);

        let mut tex_dir = self.src_dir().to_owned();
        tex_dir.push("src");
        sess_builder.filesystem_root(&tex_dir);

        let mut output_dir = self.build_dir().to_owned();
        output_dir.push(output_profile);
        ctry!(
            fs::create_dir_all(&output_dir);
            "couldn\'t create output directory `{}`", output_dir.display()
        );
        sess_builder.output_dir(&output_dir);

        Ok(sess_builder)
    }
}

/// Extension methods for [`WorkspaceCreator`].
pub trait WorkspaceCreatorExt {
    /// Create the new workspace with a good default for the bundle location.
    ///
    /// This method is a thin wrapper on [`WorkspaceCreator::create`] that uses
    /// the current configuration to determine a good default bundle location
    /// for the main document.
<<<<<<< HEAD
    fn create_defaulted(self, config: &config::PersistentConfig) -> Result<Workspace>;
}

impl WorkspaceCreatorExt for WorkspaceCreator {
    fn create_defaulted(self, config: &config::PersistentConfig) -> Result<Workspace> {
        let bundle_loc = if config::is_config_test_mode_activated() {
            "test-bundle://".to_owned()
        } else {
            let mut b = DefaultBackend::default();
            b.resolve_url(config.default_bundle_loc())?
=======
    fn create_defaulted(
        self,
        config: config::PersistentConfig,
        status: &mut dyn StatusBackend,
        web_bundle: Option<String>,
    ) -> Result<Workspace>;
}

impl WorkspaceCreatorExt for WorkspaceCreator {
    fn create_defaulted(
        self,
        config: config::PersistentConfig,
        status: &mut dyn StatusBackend,
        web_bundle: Option<String>,
    ) -> Result<Workspace> {
        let bundle_loc = if config::is_test_bundle_wanted(web_bundle.clone()) {
            "test-bundle://".to_owned()
        } else {
            let unresolved_loc = web_bundle.unwrap_or(config.default_bundle_loc().to_owned());
            let mut gub = DefaultBackend::default();
            gub.resolve_url(&unresolved_loc, status)?
>>>>>>> 1a570253
        };

        Ok(self.create(bundle_loc)?)
    }
}<|MERGE_RESOLUTION|>--- conflicted
+++ resolved
@@ -87,12 +87,9 @@
 }
 
 impl DocumentExt for Document {
-<<<<<<< HEAD
     fn bundle(&self, setup_options: &DocumentSetupOptions) -> Result<Box<dyn Bundle>> {
-        // Load test bundle
-        if config::is_config_test_mode_activated() {
-            let bundle = test_util::TestBundle::default();
-            return Ok(Box::new(bundle));
+        if let Ok(test_bundle) = config::maybe_return_test_bundle(None) {
+            return Ok(test_bundle);
         }
 
         let d = detect_bundle(self.bundle_loc.clone(), setup_options.only_cached, None)?;
@@ -100,40 +97,6 @@
         match d {
             Some(b) => Ok(b),
             None => Err(io::Error::new(io::ErrorKind::InvalidInput, "Could not get bundle").into()),
-=======
-    fn bundle(
-        &self,
-        setup_options: &DocumentSetupOptions,
-        status: &mut dyn StatusBackend,
-    ) -> Result<Box<dyn Bundle>> {
-        fn bundle_from_path(p: PathBuf) -> Result<Box<dyn Bundle>> {
-            if p.is_dir() {
-                Ok(Box::new(DirBundle::new(p)))
-            } else {
-                Ok(Box::new(ZipBundle::open(p)?))
-            }
-        }
-
-        if let Ok(test_bundle) = config::maybe_return_test_bundle(None) {
-            Ok(test_bundle)
-        } else if let Ok(url) = Url::parse(&self.bundle_loc) {
-            if url.scheme() != "file" {
-                let mut cache = Cache::get_user_default()?;
-                let bundle = cache.open::<IndexedTarBackend>(
-                    &self.bundle_loc,
-                    setup_options.only_cached,
-                    status,
-                )?;
-                Ok(Box::new(bundle))
-            } else {
-                let file_path = url.to_file_path().map_err(|_| {
-                    io::Error::new(io::ErrorKind::InvalidInput, "failed to parse local path")
-                })?;
-                bundle_from_path(file_path)
-            }
-        } else {
-            bundle_from_path(Path::new(&self.bundle_loc).to_owned())
->>>>>>> 1a570253
         }
     }
 
@@ -217,22 +180,9 @@
     /// This method is a thin wrapper on [`WorkspaceCreator::create`] that uses
     /// the current configuration to determine a good default bundle location
     /// for the main document.
-<<<<<<< HEAD
-    fn create_defaulted(self, config: &config::PersistentConfig) -> Result<Workspace>;
-}
-
-impl WorkspaceCreatorExt for WorkspaceCreator {
-    fn create_defaulted(self, config: &config::PersistentConfig) -> Result<Workspace> {
-        let bundle_loc = if config::is_config_test_mode_activated() {
-            "test-bundle://".to_owned()
-        } else {
-            let mut b = DefaultBackend::default();
-            b.resolve_url(config.default_bundle_loc())?
-=======
     fn create_defaulted(
         self,
-        config: config::PersistentConfig,
-        status: &mut dyn StatusBackend,
+        config: &config::PersistentConfig,
         web_bundle: Option<String>,
     ) -> Result<Workspace>;
 }
@@ -240,17 +190,15 @@
 impl WorkspaceCreatorExt for WorkspaceCreator {
     fn create_defaulted(
         self,
-        config: config::PersistentConfig,
-        status: &mut dyn StatusBackend,
+        config: &config::PersistentConfig,
         web_bundle: Option<String>,
     ) -> Result<Workspace> {
         let bundle_loc = if config::is_test_bundle_wanted(web_bundle.clone()) {
             "test-bundle://".to_owned()
         } else {
-            let unresolved_loc = web_bundle.unwrap_or(config.default_bundle_loc().to_owned());
+            let loc = web_bundle.unwrap_or(config.default_bundle_loc().to_owned());
             let mut gub = DefaultBackend::default();
-            gub.resolve_url(&unresolved_loc, status)?
->>>>>>> 1a570253
+            gub.resolve_url(&loc)?
         };
 
         Ok(self.create(bundle_loc)?)
