--- conflicted
+++ resolved
@@ -121,19 +121,14 @@
             .map(syntax::TomlOutputProfile::from)
             .collect();
 
-<<<<<<< HEAD
         let extra_paths = if self.extra_paths.is_empty() {
             None
         } else {
             Some(self.extra_paths.clone())
         };
 
-        let doc = syntax::Document {
-            doc: syntax::DocSection {
-=======
         let doc = syntax::TomlDocument {
             doc: syntax::TomlDocSection {
->>>>>>> 7432afd5
                 name: self.name.clone(),
                 bundle: self.bundle_loc.clone(),
                 extra_paths,
@@ -335,174 +330,6 @@
     outputs
 }
 
-<<<<<<< HEAD
-/// The concrete syntax for saving document state, wired up via serde.
-mod syntax {
-    use super::{DEFAULT_INDEX_FILE, DEFAULT_POSTAMBLE_FILE, DEFAULT_PREAMBLE_FILE};
-    use serde::{de::Error, Deserialize, Deserializer, Serialize, Serializer};
-    use std::path::PathBuf;
-
-    #[derive(Debug, Deserialize, Serialize)]
-    #[serde(deny_unknown_fields)]
-    pub struct Document {
-        pub doc: DocSection,
-
-        #[serde(rename = "output")]
-        pub outputs: Vec<OutputProfile>,
-    }
-
-    #[derive(Debug, Deserialize, Serialize)]
-    #[serde(deny_unknown_fields)]
-    pub struct DocSection {
-        pub name: String,
-        pub bundle: String,
-        pub extra_paths: Option<Vec<PathBuf>>,
-        pub metadata: Option<toml::Value>,
-    }
-
-    #[derive(Debug, Deserialize, Serialize)]
-    #[serde(deny_unknown_fields)]
-    pub struct OutputProfile {
-        pub name: String,
-        #[serde(rename = "type")]
-        pub target_type: BuildTargetType,
-        pub tex_format: Option<String>,
-        #[serde(rename = "preamble")]
-        pub preamble_file: Option<String>,
-        #[serde(rename = "index")]
-        pub index_file: Option<String>,
-        #[serde(rename = "postamble")]
-        pub postamble_file: Option<String>,
-        pub shell_escape: Option<bool>,
-        pub shell_escape_cwd: Option<String>,
-    }
-
-    impl OutputProfile {
-        pub fn from_runtime(rt: &super::OutputProfile) -> Self {
-            let tex_format = if rt.tex_format == "latex" {
-                None
-            } else {
-                Some(rt.tex_format.clone())
-            };
-
-            let preamble_file = if rt.preamble_file == DEFAULT_PREAMBLE_FILE {
-                None
-            } else {
-                Some(rt.preamble_file.clone())
-            };
-
-            let index_file = if rt.index_file == DEFAULT_INDEX_FILE {
-                None
-            } else {
-                Some(rt.index_file.clone())
-            };
-
-            let postamble_file = if rt.postamble_file == DEFAULT_POSTAMBLE_FILE {
-                None
-            } else {
-                Some(rt.postamble_file.clone())
-            };
-
-            let shell_escape = if !rt.shell_escape { None } else { Some(true) };
-            let shell_escape_cwd = rt.shell_escape_cwd.clone();
-
-            OutputProfile {
-                name: rt.name.clone(),
-                target_type: BuildTargetType::from_runtime(&rt.target_type),
-                tex_format,
-                preamble_file,
-                index_file,
-                postamble_file,
-                shell_escape,
-                shell_escape_cwd,
-            }
-        }
-
-        pub fn to_runtime(&self) -> super::OutputProfile {
-            let shell_escape_default = self.shell_escape_cwd.is_some();
-
-            super::OutputProfile {
-                name: self.name.clone(),
-                target_type: self.target_type.to_runtime(),
-                tex_format: self
-                    .tex_format
-                    .as_ref()
-                    .map(|s| s.as_ref())
-                    .unwrap_or("latex")
-                    .to_owned(),
-                preamble_file: self
-                    .preamble_file
-                    .clone()
-                    .unwrap_or_else(|| DEFAULT_PREAMBLE_FILE.to_owned()),
-                index_file: self
-                    .index_file
-                    .clone()
-                    .unwrap_or_else(|| DEFAULT_INDEX_FILE.to_owned()),
-                postamble_file: self
-                    .postamble_file
-                    .clone()
-                    .unwrap_or_else(|| DEFAULT_POSTAMBLE_FILE.to_owned()),
-                shell_escape: self.shell_escape.unwrap_or(shell_escape_default),
-                shell_escape_cwd: self.shell_escape_cwd.clone(),
-            }
-        }
-    }
-
-    #[derive(Clone, Copy, Debug, Eq, PartialEq)]
-    pub enum BuildTargetType {
-        Html,
-        Pdf,
-    }
-
-    impl BuildTargetType {
-        pub fn from_runtime(rt: &super::BuildTargetType) -> Self {
-            match rt {
-                super::BuildTargetType::Html => BuildTargetType::Html,
-                super::BuildTargetType::Pdf => BuildTargetType::Pdf,
-            }
-        }
-
-        pub fn to_runtime(self) -> super::BuildTargetType {
-            match self {
-                BuildTargetType::Html => super::BuildTargetType::Html,
-                BuildTargetType::Pdf => super::BuildTargetType::Pdf,
-            }
-        }
-    }
-
-    impl Serialize for BuildTargetType {
-        fn serialize<S>(&self, serializer: S) -> Result<S::Ok, S::Error>
-        where
-            S: Serializer,
-        {
-            serializer.serialize_str(match *self {
-                BuildTargetType::Html => "html",
-                BuildTargetType::Pdf => "pdf",
-            })
-        }
-    }
-    impl<'de> Deserialize<'de> for BuildTargetType {
-        fn deserialize<D>(deserializer: D) -> Result<Self, D::Error>
-        where
-            D: Deserializer<'de>,
-        {
-            let s = String::deserialize(deserializer)?;
-            Ok(match s.as_str() {
-                "html" => BuildTargetType::Html,
-                "pdf" => BuildTargetType::Pdf,
-                other => {
-                    return Err(<D as Deserializer>::Error::unknown_variant(
-                        other,
-                        &["html", "pdf"],
-                    ))
-                }
-            })
-        }
-    }
-}
-
-=======
->>>>>>> 7432afd5
 #[cfg(test)]
 mod tests {
     use std::io::Cursor;
