--- conflicted
+++ resolved
@@ -113,11 +113,8 @@
             build_dir: build_dir.into(),
             name: doc.doc.name,
             bundle_loc: doc.doc.bundle,
-<<<<<<< HEAD
             extra_paths: doc.doc.extra_paths.unwrap_or(Vec::new()),
-=======
             metadata: doc.doc.metadata,
->>>>>>> fed29a83
             outputs,
         })
     }
@@ -145,11 +142,8 @@
             doc: syntax::DocSection {
                 name: self.name.clone(),
                 bundle: self.bundle_loc.clone(),
-<<<<<<< HEAD
                 extra_paths,
-=======
                 metadata: None,
->>>>>>> fed29a83
             },
             outputs,
         };
@@ -362,11 +356,8 @@
     pub struct DocSection {
         pub name: String,
         pub bundle: String,
-<<<<<<< HEAD
         pub extra_paths: Option<Vec<PathBuf>>,
-=======
         pub metadata: Option<toml::Value>,
->>>>>>> fed29a83
     }
 
     #[derive(Debug, Deserialize, Serialize)]
