--- conflicted
+++ resolved
@@ -92,13 +92,8 @@
 
 | Short | Full                           | Explanation                                                                                            |
 |:------|:-------------------------------|:-------------------------------------------------------------------------------------------------------|
-<<<<<<< HEAD
 | `-b`  | `--bundle <path or url>`         | Use this bundle instead of the default             |
-| `-f`  | `--format <path>`              | The name of the “format” file used to initialize the TeX engine [default: `latex`]                     |
-=======
-| `-b`  | `--bundle <file_path>`         | Use this directory or Zip-format bundle file to find resource files instead of the default             |
 | `-f`  | `--format <path>`              | The name of the "format" file used to initialize the TeX engine [default: `latex`]                     |
->>>>>>> cf443a7f
 | `-h`  | `--help`                       | Prints help information                                                                                |
 |       | `--hide <hide_path>...`        | Tell the engine that no file at `<hide_path>` exists, if it tries to read it                           |
 | `-k`  | `--keep-intermediates`         | Keep the intermediate files generated during processing                                                |
